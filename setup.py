--- conflicted
+++ resolved
@@ -3,15 +3,10 @@
 import sys
 import versioneer
 
-<<<<<<< HEAD
-install_requires = ['menpo>=0.5.0,<0.6',
-                    'menpo3d>=0.2.0,<0.3',
-                    'menpofit>=0.2.0,<0.3',
-                    'menpodetect>=0.2.0,<0.3',
-=======
 install_requires = ['menpo>=0.6,<0.7',
                     'menpo3d>=0.3,<0.4',
->>>>>>> 93bd62e1
+                    'menpofit>=0.3,<0.4',
+                    'menpodetect>=0.3,<0.4',
                     'Flask>=0.10.1',
                     'Flask-RESTful>=0.2.12',
                     'CherryPy>=3.8.0',
